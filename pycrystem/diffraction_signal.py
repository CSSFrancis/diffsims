--- conflicted
+++ resolved
@@ -291,13 +291,7 @@
             new signal.
 
         """
-<<<<<<< HEAD
-        return self.map(
-            affine_transformation, matrix=D, inplace=inplace
-        )
-=======
         return self.map(affine_transformation, matrix=D, inplace=inplace)
->>>>>>> 458c66ce
 
     def gain_normalisation(self, dark_reference, bright_reference,
                            inplace=True):
@@ -437,15 +431,15 @@
 
         bg_removed = np.clip(self - bg, 0, 255)
 
-        # denoised = ElectronDiffraction(
-        #     bg_removed.map(regional_flattener, h=bg.data.min()-1, inplace=False)
-        # )
-        bg_removed.axes_manager.update_axes_attributes_from(
+        denoised = ElectronDiffraction(
+            bg_removed.map(regional_flattener, h=bg.data.min()-1, inplace=False)
+        )
+        denoised.axes_manager.update_axes_attributes_from(
             self.axes_manager.navigation_axes)
-        bg_removed.axes_manager.update_axes_attributes_from(
+        denoised.axes_manager.update_axes_attributes_from(
             self.axes_manager.signal_axes)
 
-        return bg_removed
+        return denoised
 
     def get_background_model(self, saturation_radius):
         """Creates a model for the background of the signal.
@@ -577,11 +571,7 @@
                                       "See documentation for available "
                                       "implementations.".format(method))
         peaks = self.map(method, *args, **kwargs, inplace=False, ragged=True)
-        peaks.map(peaks_as_gvectors,
-                  center=np.array(self.axes_manager.signal_shape)/2,
-                  calibration=self.axes_manager.signal_axes[0].scale)
-        peaks = DiffractionVectors(peaks)
-        peaks.axes_manager.set_signal_dimension(0)
+        # TODO: make return DiffractionVectors(peaks)
         return peaks
 
     def find_peaks_interactive(self):

--- conflicted
+++ resolved
@@ -2,11 +2,8 @@
 environment:
 
   global:
-<<<<<<< HEAD
-    DEPS: "psutil numba"
-=======
-    DEPS: "scipy>=0.15 numpy>=1.10 matplotlib>=3.1.1 tqdm>=0.4.9 transforms3d diffpy.structure>=3.0.0"
->>>>>>> 3c87f282
+
+    DEPS: "scipy>=0.15 numpy>=1.10 matplotlib>=3.1.1 tqdm>=0.4.9 transforms3d diffpy.structure>=3.0.0 psutil numba"
     TEST_DEPS: "pytest"
     MPLBACKEND: "agg"
 
@@ -28,11 +25,7 @@
   - "conda activate testenv"
 
   # Install the dependencies of diffsims.
-<<<<<<< HEAD
   - 'conda install -yq %DEPS% %TEST_DEPS%'
-=======
-  - 'conda install -yq %TEST_DEPS% %DEPS%'
->>>>>>> 3c87f282
 
   # Install our package
   - 'pip install -e .'
